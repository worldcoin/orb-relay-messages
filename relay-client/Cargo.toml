--- conflicted
+++ resolved
@@ -11,13 +11,8 @@
 
 [dependencies]
 orb-relay-messages = { workspace = true, features = ["client"] }
-<<<<<<< HEAD
 orb-relay-test-utils = { workspace = true }
-
-tokio = { workspace = true, fetures = ["full"] }
-=======
 tokio = { workspace = true, features = ["full"] }
->>>>>>> 1d4f6303
 tokio-util.workspace = true
 tonic = { workspace = true, features = ["tls-roots"] }
 derive_more.workspace = true
